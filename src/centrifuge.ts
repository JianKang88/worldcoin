import { Subscription } from './subscription';
import {
  errorCodes, disconnectedCodes,
  connectingCodes, subscribingCodes
} from './codes';

import { SockjsTransport } from './transport_sockjs';
import { WebsocketTransport } from './transport_websocket';
import { HttpStreamTransport } from './transport_http_stream';
import { SseTransport } from './transport_sse';
import { WebtransportTransport } from './transport_webtransport';

import { JsonEncoder, JsonDecoder } from './json';

import {
  isFunction, log, startsWith, errorExists,
  backoff, ttlMilliseconds
} from './utils';

import {
  State, Options, SubscriptionState, ClientEvents,
  TypedEventEmitter, RpcResult, SubscriptionOptions,
  HistoryOptions, HistoryResult, PublishResult,
  PresenceResult, PresenceStatsResult, SubscribedContext,
  TransportEndpoint, DisconnectOptions,
} from './types';

import EventEmitter from 'events';

const defaults: Options = {
  protocol: 'json',
  token: '',
  getToken: null,
  data: null,
  debug: false,
  name: 'js',
  version: '',
  fetch: null,
  readableStream: null,
  websocket: null,
  eventsource: null,
  sockjs: null,
  sockjsOptions: {},
  emulationEndpoint: '/emulation',
  minReconnectDelay: 500,
  maxReconnectDelay: 20000,
  timeout: 5000,
  maxServerPingDelay: 10000,
  networkEventTarget: null,
}

interface serverSubscription {
  offset: number;
  epoch: string;
  recoverable: boolean;
}

export class UnauthorizedError extends Error {
  constructor(message: any) {
    super(message);
    this.name = this.constructor.name;
  }
}

/** Centrifuge is a Centrifuge/Centrifugo bidirectional client. */
export class Centrifuge extends (EventEmitter as new () => TypedEventEmitter<ClientEvents>) {
  state: State;
  private _endpoint: string | Array<TransportEndpoint>;
  private _emulation: boolean;
  private _transports: any[];
  private _currentTransportIndex: number;
  private _triedAllTransports: boolean;
  private _transportWasOpen: boolean;
  private _transport?: any;
  private _transportId: number;
  private _deviceWentOffline: boolean;
  private _transportClosed: boolean;
  private _reconnecting: boolean;
  private _reconnectTimeout?: null | ReturnType<typeof setTimeout> = null;
  private _reconnectAttempts: number;
  private _client: null;
  private _session: string;
  private _node: string;
  private _subs: Record<string, Subscription>;
  private _serverSubs: Record<string, serverSubscription>;
  private _commandId: number;
  private _commands: any[];
  private _batching: boolean;
  private _refreshRequired: boolean;
  private _refreshTimeout?: null | ReturnType<typeof setTimeout> = null;
  private _callbacks: Record<number, any>;
  private _token: string;
  private _dispatchPromise: Promise<void>;
  private _serverPing: number;
  private _serverPingTimeout?: null | ReturnType<typeof setTimeout> = null;
  private _sendPong: boolean;
  private _promises: Record<number, any>;
  private _promiseId: number;
  private _networkEventsSet: boolean;

  private _debugEnabled: boolean;
  private _config: Options;
  protected _encoder: any;
  protected _decoder: any;

  static State: { Disconnected: string; Connecting: string; Connected: string; };
  static SubscriptionState: { Unsubscribed: string; Subscribing: string; Subscribed: string; };
  static UnauthorizedError: any;

  /** Constructs Centrifuge client. Call connect() method to start connecting. */
  constructor(endpoint: string | Array<TransportEndpoint>, options?: Partial<Options>) {
    super();
    this.state = State.Disconnected;
    this._endpoint = endpoint;
    this._emulation = false;
    this._transports = [];
    this._currentTransportIndex = 0;
    this._triedAllTransports = false;
    this._transportWasOpen = false;
    this._transport = null;
    this._transportId = 0;
    this._deviceWentOffline = false;
    this._transportClosed = true;
    this._encoder = null;
    this._decoder = null;
    this._reconnecting = false;
    this._reconnectTimeout = null;
    this._reconnectAttempts = 0;
    this._client = null;
    this._session = '';
    this._node = '';
    this._subs = {};
    this._serverSubs = {};
    this._commandId = 0;
    this._commands = [];
    this._batching = false;
    this._refreshRequired = false;
    this._refreshTimeout = null;
    this._callbacks = {};
    this._token = '';
    this._dispatchPromise = Promise.resolve();
    this._serverPing = 0;
    this._serverPingTimeout = null;
    this._sendPong = false;
    this._promises = {};
    this._promiseId = 0;
    this._debugEnabled = false;
    this._networkEventsSet = false;

    this._config = { ...defaults, ...options };
    this._configure();

    if (this._debugEnabled) {
      this.on('state', (ctx) => {
        this._debug('client state', ctx.oldState, '->', ctx.newState);
      });
      this.on('error', (ctx) => {
        this._debug('client error', ctx);
      });
    } else {
      // Avoid unhandled exception in EventEmitter for non-set error handler.
      this.on('error', function () { Function.prototype(); });
    }
  }

  /** newSubscription allocates new Subscription to a channel. Since server only allows 
   * one subscription per channel per client this method throws if client already has 
   * channel subscription in internal registry.
   * */
  newSubscription(channel: string, options?: Partial<SubscriptionOptions>): Subscription {
    if (this.getSubscription(channel) !== null) {
      throw new Error('Subscription to the channel ' + channel + ' already exists');
    }
    const sub = new Subscription(this, channel, options);
    this._subs[channel] = sub;
    return sub;
  }

  /** getSubscription returns Subscription if it's registered in the internal 
   * registry or null. */
  getSubscription(channel: string): Subscription | null {
    return this._getSub(channel);
  }

  /** removeSubscription allows removing Subcription from the internal registry. Subscrption 
   * must be in unsubscribed state. */
  removeSubscription(sub: Subscription | null) {
    if (!sub) {
      return;
    }
    if (sub.state !== SubscriptionState.Unsubscribed) {
      sub.unsubscribe();
    }
    this._removeSubscription(sub);
  }

  /** Get a map with all current client-side subscriptions. */
  subscriptions(): Record<string, Subscription> {
    return this._subs;
  }

  /** ready returns a Promise which resolves upon client goes to Connected 
   * state and rejects in case of client goes to Disconnected or Failed state.
   * Users can provide optional timeout in milliseconds. */
  ready(timeout?: number): Promise<void> {
    if (this.state === State.Disconnected) {
      return Promise.reject({ code: errorCodes.clientDisconnected, message: 'client disconnected' });
    }
    if (this.state === State.Connected) {
      return Promise.resolve();
    }
    return new Promise((res, rej) => {
      const ctx: any = {
        resolve: res,
        reject: rej
      };
      if (timeout) {
        ctx.timeout = setTimeout(function () {
          rej({ code: errorCodes.timeout, message: 'timeout' });
        }, timeout);
      }
      this._promises[this._nextPromiseId()] = ctx;
    });
  }

  /** connect to a server. */
  connect() {
    if (this._isConnected()) {
      this._debug('connect called when already connected');
      return;
    }
    if (this._isConnecting()) {
      this._debug('connect called when already connecting');
      return;
    }
    this._debug('connect called');
    this._reconnectAttempts = 0;
    this._startConnecting();
  }

  /** disconnect from a server. */
  disconnect(opts?: DisconnectOptions) {
    if (opts?.resetConnectionToken === true) {
      this._token = '';
    }
    this._disconnect(disconnectedCodes.disconnectCalled, 'disconnect called', false);
  }

  /** send asynchronous data to a server (without any response from a server 
   * expected, see rpc method if you need response). */
  send(data: any): Promise<void> {
    const cmd = {
      send: {
        data: data
      }
    };

    const self = this;

    return this._methodCall().then(function () {
      const sent = self._transportSendCommands([cmd]); // can send message to server without id set
      if (!sent) {
        return Promise.reject(self._createErrorObject(errorCodes.transportWriteError, 'transport write error'));
      }
      return Promise.resolve();
    });
  }

  /** rpc to a server - i.e. a call which waits for a response with data. */
  rpc(method: string, data: any): Promise<RpcResult> {
    const cmd = {
      rpc: {
        method: method,
        data: data
      }
    };

    const self = this;

    return this._methodCall().then(function () {
      return self._callPromise(cmd, function (reply: any) {
        return {
          'data': reply.rpc.data
        };
      });
    });
  }

  /** publish data to a channel. */
  publish(channel: string, data: any): Promise<PublishResult> {
    const cmd = {
      publish: {
        channel: channel,
        data: data
      }
    };

    const self = this;

    return this._methodCall().then(function () {
      return self._callPromise(cmd, function () {
        return {};
      });
    });
  }

  /** history for a channel. By default it does not return publications (only current
   *  StreamPosition data) – provide an explicit limit > 0 to load publications.*/
  history(channel: string, options?: HistoryOptions): Promise<HistoryResult> {
    const cmd = {
      history: this._getHistoryRequest(channel, options)
    };

    const self = this;

    return this._methodCall().then(function () {
      return self._callPromise(cmd, function (reply: any) {
        const result = reply.history;
        const publications: any[] = [];
        if (result.publications) {
          for (let i = 0; i < result.publications.length; i++) {
            publications.push(self._getPublicationContext(channel, result.publications[i]));
          }
        }
        return {
          'publications': publications,
          'epoch': result.epoch || '',
          'offset': result.offset || 0
        };
      });
    });
  }

  /** presence for a channel. */
  presence(channel: string): Promise<PresenceResult> {
    const cmd = {
      presence: {
        channel: channel
      }
    };

    const self = this;

    return this._methodCall().then(function () {
      return self._callPromise(cmd, function (reply: any) {
        const clients = reply.presence.presence;
        for (const clientId in clients) {
          if (clients.hasOwnProperty(clientId)) {
            const connInfo = clients[clientId]['conn_info'];
            const chanInfo = clients[clientId]['chan_info'];
            if (connInfo) {
              clients[clientId].connInfo = connInfo;
            }
            if (chanInfo) {
              clients[clientId].chanInfo = chanInfo;
            }
          }
        }
        return {
          'clients': clients
        };
      });
    });
  }

  /** presence stats for a channel. */
  presenceStats(channel: string): Promise<PresenceStatsResult> {
    const cmd = {
      'presence_stats': {
        channel: channel
      }
    };

    const self = this;

    return this._methodCall().then(function () {
      return self._callPromise(cmd, function (reply: any) {
        const result = reply.presence_stats;
        return {
          'numUsers': result.num_users,
          'numClients': result.num_clients
        };
      });
    });
  }

  /** start command batching (collect into temporary buffer without sending to a server) 
   * until stopBatching called.*/
  startBatching() {
    // start collecting messages without sending them to Centrifuge until flush
    // method called
    this._batching = true;
  }

  /** stop batching commands and flush collected commands to the 
   * network (all in one request/frame).*/
  stopBatching() {
    const self = this;
    // Why so nested? Two levels here requred to deal with promise resolving queue.
    // In Subscription case we wait 2 futures before sending data to connection.
    // Otherwise _batching becomes false before batching decision has a chance to be executed.
    Promise.resolve().then(function () {
      Promise.resolve().then(function () {
        self._batching = false;
        self._flush();
      })
    })
  }

  private _debug(...args: any[]) {
    if (!this._debugEnabled) {
      return;
    }
    log('debug', args);
  }

  /** @internal */
  private _setFormat(format: 'json' | 'protobuf') {
    if (this._formatOverride(format)) {
      return;
    }
    if (format === 'protobuf') {
      throw new Error('not implemented by JSON-only Centrifuge client, use client with Protobuf support');
    }
    this._encoder = new JsonEncoder();
    this._decoder = new JsonDecoder();
  }

  /** @internal */
  protected _formatOverride(_format: 'json' | 'protobuf') {
    return false;
  }

  private _configure() {
    if (!('Promise' in globalThis)) {
      throw new Error('Promise polyfill required');
    }

    if (!this._endpoint) {
      throw new Error('endpoint configuration required');
    }

    if (this._config.protocol !== 'json' && this._config.protocol !== 'protobuf') {
      throw new Error('unsupported protocol ' + this._config.protocol);
    }

    if (this._config.token !== null) {
      this._token = this._config.token;
    }

    this._setFormat('json');
    if (this._config.protocol === 'protobuf') {
      this._setFormat('protobuf');
    }

    if (this._config.debug === true ||
      (typeof localStorage !== 'undefined' && localStorage.getItem('centrifuge.debug'))) {
      this._debugEnabled = true;
    }

    this._debug('config', this._config);

    if (typeof this._endpoint === 'string') {
      // Single address.
    } else if (typeof this._endpoint === 'object' && this._endpoint instanceof Array) {
      this._transports = this._endpoint;
      this._emulation = true;
      for (const i in this._transports) {
        const transportConfig = this._transports[i];
        if (!transportConfig.endpoint || !transportConfig.transport) {
          throw new Error('malformed transport configuration');
        }
        const transportName = transportConfig.transport;
        if (['websocket', 'http_stream', 'sse', 'sockjs', 'webtransport'].indexOf(transportName) < 0) {
          throw new Error('unsupported transport name: ' + transportName);
        }
      }
    } else {
      throw new Error('unsupported url configuration type: only string or array of objects are supported');
    }
  }

  private _setState(newState: State) {
    if (this.state !== newState) {
      this._reconnecting = false;
      const oldState = this.state;
      this.state = newState;
      this.emit('state', { newState, oldState });
      return true;
    }
    return false;
  }

  private _isDisconnected() {
    return this.state === State.Disconnected;
  }

  private _isConnecting() {
    return this.state === State.Connecting;
  }

  private _isConnected() {
    return this.state === State.Connected;
  }

  private _nextCommandId() {
    return ++this._commandId;
  }

  private _setNetworkEvents() {
    if (this._networkEventsSet) {
      return;
    }
    let eventTarget: EventTarget | null = null;
    if (this._config.networkEventTarget !== null) {
      eventTarget = this._config.networkEventTarget;
    } else if (typeof globalThis.addEventListener !== 'undefined') {
      eventTarget = globalThis as EventTarget;
    }
    if (eventTarget) {
      eventTarget.addEventListener('offline', () => {
        this._debug('offline event triggered');
        if (this.state === State.Connected || this.state === State.Connecting) {
          this._disconnect(connectingCodes.transportClosed, 'transport closed', true);
          this._deviceWentOffline = true;
        }
      });
      eventTarget.addEventListener('online', () => {
        this._debug('online event triggered');
        if (this.state !== State.Connecting) {
          return;
        }
        if (this._deviceWentOffline && !this._transportClosed) {
          // This is a workaround for mobile Safari where close callback may be
          // not issued upon device going to the flight mode. We know for sure
          // that transport close was called, so we start reconnecting. In this
          // case if the close callback will be issued for some reason after some
          // time – it will be ignored due to transport ID mismatch.
          this._deviceWentOffline = false;
          this._transportClosed = true;
        }
        this._clearReconnectTimeout();
        this._startReconnecting();
      });
      this._networkEventsSet = true;
    }
  }

  private _getReconnectDelay() {
    const delay = backoff(this._reconnectAttempts, this._config.minReconnectDelay, this._config.maxReconnectDelay);
    this._reconnectAttempts += 1;
    return delay;
  }

  private _clearOutgoingRequests() {
    // fire errbacks of registered outgoing calls.
    for (const id in this._callbacks) {
      if (this._callbacks.hasOwnProperty(id)) {
        const callbacks = this._callbacks[id];
        clearTimeout(callbacks.timeout);
        const errback = callbacks.errback;
        if (!errback) {
          continue;
        }
        errback({ error: this._createErrorObject(errorCodes.connectionClosed, 'connection closed') });
      }
    }
    this._callbacks = {};
  }

  private _clearConnectedState() {
    this._client = null;
    this._clearServerPingTimeout();
    this._clearRefreshTimeout();

    // fire events for client-side subscriptions.
    for (const channel in this._subs) {
      if (!this._subs.hasOwnProperty(channel)) {
        continue;
      }
      const sub = this._subs[channel];
      if (sub.state === SubscriptionState.Subscribed) {
        // @ts-ignore – we are hiding some symbols from public API autocompletion.
        sub._setSubscribing(subscribingCodes.transportClosed, 'transport closed');
      }
    }

    // fire events for server-side subscriptions.
    for (const channel in this._serverSubs) {
      if (this._serverSubs.hasOwnProperty(channel)) {
        this.emit('subscribing', { channel: channel });
      }
    }
  }

  private _handleWriteError(commands: any[]) {
    for (const command of commands) {
      const id = command.id;
      if (!(id in this._callbacks)) {
        continue;
      }
      const callbacks = this._callbacks[id];
      clearTimeout(this._callbacks[id].timeout);
      delete this._callbacks[id];
      const errback = callbacks.errback;
      errback({ error: this._createErrorObject(errorCodes.transportWriteError, 'transport write error') });
    }
  }

  private _transportSendCommands(commands: any[]) {
    if (!commands.length) {
      return true;
    }
    if (!this._transport) {
      return false
    }
    try {
      this._transport.send(this._encoder.encodeCommands(commands), this._session, this._node);
    } catch (e) {
      this._debug('error writing commands', e);
      this._handleWriteError(commands);
      return false;
    }
    return true;
  }

  private _initializeTransport() {
    let websocket: any;
    if (this._config.websocket !== null) {
      websocket = this._config.websocket;
    } else {
      if (!(typeof globalThis.WebSocket !== 'function' && typeof globalThis.WebSocket !== 'object')) {
        websocket = globalThis.WebSocket;
      }
    }

    let sockjs = null;
    if (this._config.sockjs !== null) {
      sockjs = this._config.sockjs;
    } else {
      if (typeof globalThis.SockJS !== 'undefined') {
        sockjs = globalThis.SockJS;
      }
    }

    let eventsource: any = null;
    if (this._config.eventsource !== null) {
      eventsource = this._config.eventsource;
    } else {
      if (typeof globalThis.EventSource !== 'undefined') {
        eventsource = globalThis.EventSource;
      }
    }

    let fetchFunc: any = null;
    if (this._config.fetch !== null) {
      fetchFunc = this._config.fetch;
    } else {
      if (typeof globalThis.fetch !== 'undefined') {
        fetchFunc = globalThis.fetch;
      }
    }

    let readableStream: any = null;
    if (this._config.readableStream !== null) {
      readableStream = this._config.readableStream;
    } else {
      if (typeof globalThis.ReadableStream !== 'undefined') {
        readableStream = globalThis.ReadableStream;
      }
    }

    if (!this._emulation) {
      if (startsWith(this._endpoint, 'http')) {
        throw new Error('Provide explicit transport endpoints configuration in case of using HTTP (i.e. using array of TransportEndpoint instead of a single string), or use ws(s):// scheme in an endpoint if you aimed using WebSocket transport');
      } else {
        this._debug('client will use websocket');
        this._transport = new WebsocketTransport(this._endpoint as string, {
          websocket: websocket
        });
        if (!this._transport.supported()) {
          throw new Error('WebSocket not available');
        }
      }
    } else {
      if (this._currentTransportIndex >= this._transports.length) {
        this._triedAllTransports = true;
        this._currentTransportIndex = 0;
      }
      let count = 0;
      while (true) {
        if (count >= this._transports.length) {
          throw new Error('no supported transport found');
        }
        const transportConfig = this._transports[this._currentTransportIndex];
        const transportName = transportConfig.transport;
        const transportEndpoint = transportConfig.endpoint;

        if (transportName === 'websocket') {
          this._debug('trying websocket transport');
          this._transport = new WebsocketTransport(transportEndpoint, {
            websocket: websocket
          });
          if (!this._transport.supported()) {
            this._debug('websocket transport not available');
            this._currentTransportIndex++;
            count++;
            continue;
          }
        } else if (transportName === 'webtransport') {
          this._debug('trying webtransport transport');
          this._transport = new WebtransportTransport(transportEndpoint, {
            webtransport: globalThis.WebTransport,
            decoder: this._decoder,
            encoder: this._encoder
          });
          if (!this._transport.supported()) {
            this._debug('webtransport transport not available');
            this._currentTransportIndex++;
            count++;
            continue;
          }
        } else if (transportName === 'http_stream') {
          this._debug('trying http_stream transport');
          this._transport = new HttpStreamTransport(transportEndpoint, {
            fetch: fetchFunc,
            readableStream: readableStream,
            emulationEndpoint: this._config.emulationEndpoint,
            decoder: this._decoder,
            encoder: this._encoder
          });
          if (!this._transport.supported()) {
            this._debug('http_stream transport not available');
            this._currentTransportIndex++;
            count++;
            continue;
          }
        } else if (transportName === 'sse') {
          this._debug('trying sse transport');
          this._transport = new SseTransport(transportEndpoint, {
            eventsource: eventsource,
            fetch: fetchFunc,
            emulationEndpoint: this._config.emulationEndpoint,
          });
          if (!this._transport.supported()) {
            this._debug('sse transport not available');
            this._currentTransportIndex++;
            count++;
            continue;
          }
        } else if (transportName === 'sockjs') {
          this._debug('trying sockjs');
          this._transport = new SockjsTransport(transportEndpoint, {
            sockjs: sockjs,
            sockjsOptions: this._config.sockjsOptions
          });
          if (!this._transport.supported()) {
            this._debug('sockjs transport not available');
            this._currentTransportIndex++;
            count++;
            continue;
          }
        } else {
          throw new Error('unknown transport ' + transportName);
        }
        break;
      }
    }

    const self = this;
    const transport = this._transport;
    const transportId = this._nextTransportId();
    self._debug("id of transport", transportId);
    let wasOpen = false;

    let optimistic = true;
    if (this._transport.name() === 'sse') {
      // Avoid using optimistic subscriptions with SSE/EventSource as we are sending
      // initial data in URL params. URL is recommended to be 2048 chars max – so adding
      // subscription data may be risky.
      optimistic = false;
    }

    const initialCommands: any[] = [];

    if (this._transport.emulation()) {
      const connectCommand = self._sendConnect(true);
      initialCommands.push(connectCommand);
      if (optimistic) {
        const subscribeCommands: any[] = self._sendSubscribeCommands(true, true);
        for (const i in subscribeCommands) {
          initialCommands.push(subscribeCommands[i]);
        }
      }
    }

    this._setNetworkEvents();

    const initialData = this._encoder.encodeCommands(initialCommands);

    this._transportClosed = false;

    let connectTimeout: any;
    connectTimeout = setTimeout(function () {
      transport.close();
    }, this._config.timeout);

    this._transport.initialize(this._config.protocol, {
      onOpen: function () {
        if (connectTimeout) {
          clearTimeout(connectTimeout);
          connectTimeout = null;
        }
        if (self._transportId != transportId) {
          self._debug('open callback from non-actual transport');
          transport.close();
          return;
        }
        wasOpen = true;
        self._debug(transport.subName(), 'transport open');
        self._transportWasOpen = true;
        if (transport.emulation()) {
          return;
        }
        self.startBatching();
        self._sendConnect(false);
        if (optimistic) {
          self._sendSubscribeCommands(true, false);
        }
        self.stopBatching();
      },
      onError: function (e: any) {
        if (self._transportId != transportId) {
          self._debug('error callback from non-actual transport');
          return;
        }
        self._debug('transport level error', e);
      },
      onClose: function (closeEvent) {
        if (connectTimeout) {
          clearTimeout(connectTimeout);
          connectTimeout = null;
        }
        if (self._transportId != transportId) {
          self._debug('close callback from non-actual transport');
          return;
        }
        self._debug(transport.subName(), 'transport closed');
        self._transportClosed = true;

        let reason = 'connection closed';
        let needReconnect = true;
        let code = 0;

        if (closeEvent && 'code' in closeEvent && closeEvent.code) {
          code = closeEvent.code;
        }

        if (closeEvent && closeEvent.reason) {
          try {
            const advice = JSON.parse(closeEvent.reason);
            reason = advice.reason;
            needReconnect = advice.reconnect;
          } catch (e) {
            reason = closeEvent.reason;
            if ((code >= 3500 && code < 4000) || (code >= 4500 && code < 5000)) {
              needReconnect = false;
            }
          }
        }

        if (code < 3000) {
          if (code === 1009) {
            code = disconnectedCodes.messageSizeLimit;
            reason = 'message size limit exceeded';
            needReconnect = false;
          } else {
            code = connectingCodes.transportClosed;
            reason = 'transport closed';
          }
          if (self._emulation && !self._transportWasOpen) {
            self._currentTransportIndex++;
            if (self._currentTransportIndex >= self._transports.length) {
              self._triedAllTransports = true;
              self._currentTransportIndex = 0;
            }
          }
        } else {
          // Codes >= 3000 are sent from a server application level.
          self._transportWasOpen = true;
        }

        if (self._isConnecting() && !wasOpen) {
          self.emit('error', {
            type: 'transport',
            error: {
              code: errorCodes.transportClosed,
              message: 'transport closed'
            },
            transport: transport.name()
          });
        }

        self._reconnecting = false;
        self._disconnect(code, reason, needReconnect);
      },
      onMessage: function (data) {
        self._dataReceived(data);
      }
    }, initialData);
  }

  private _sendConnect(skipSending: boolean): any {
    const connectCommand = this._constructConnectCommand();
    const self = this;
    this._call(connectCommand, skipSending).then(resolveCtx => {
      // @ts-ignore = improve later.
      const result = resolveCtx.reply.connect;
      self._connectResponse(result);
      // @ts-ignore - improve later.
      if (resolveCtx.next) {
        // @ts-ignore - improve later.
        resolveCtx.next();
      }
    }, rejectCtx => {
      self._connectError(rejectCtx.error);
      if (rejectCtx.next) {
        rejectCtx.next();
      }
    });
    return connectCommand;
  }

  private _startReconnecting() {
    this._debug('start reconnecting');
    if (!this._isConnecting()) {
      this._debug('stop reconnecting: client not in connecting state');
      return;
    }
    if (this._reconnecting) {
      this._debug('reconnect already in progress, return from reconnect routine');
      return;
    }
    if (this._transportClosed === false) {
      this._debug('waiting for transport close');
      return;
    }

<<<<<<< HEAD
    const emptyToken = this._token === '';
    const needTokenRefresh = this._refreshRequired || (emptyToken && this._config.getToken !== null);
=======
    this._reconnecting = true;

    const needTokenRefresh = this._refreshRequired || (!this._token && this._config.getToken !== null);
>>>>>>> 1416539e
    if (!needTokenRefresh) {
      this._initializeTransport();
      return;
    }

    const self = this;

    this._getToken().then(function (token: string) {
      if (!self._isConnecting()) {
        return;
      }
      if (token == null || token == undefined) {
        self._failUnauthorized();
        return;
      }
      self._token = token;
      self._debug('connection token refreshed');
      self._initializeTransport();
    }).catch(function (e) {
      if (!self._isConnecting()) {
        return;
      }
      if (e instanceof UnauthorizedError) {
        self._failUnauthorized();
        return;
      }
      self.emit('error', {
        'type': 'connectToken',
        'error': {
          code: errorCodes.clientConnectToken,
          message: e !== undefined ? e.toString() : ''
        }
      });
      const delay = self._getReconnectDelay();
      self._debug('error on connection token refresh, reconnect after ' + delay + ' milliseconds', e);
      self._reconnecting = false;
      self._reconnectTimeout = setTimeout(() => {
        self._startReconnecting();
      }, delay);
    });
  }

  private _connectError(err: any) {
    if (this.state !== State.Connecting) {
      return;
    }
    if (err.code === 109) { // token expired.
      // next connect attempt will try to refresh token.
      this._refreshRequired = true;
    }
    if (err.code < 100 || err.temporary === true || err.code === 109) {
      this.emit('error', {
        'type': 'connect',
        'error': err
      });
      this._debug('closing transport due to connect error');
      this._reconnecting = false;
      this._disconnect(err.code, err.message, true);
    } else {
      this._disconnect(err.code, err.message, false);
    }
  }

  private _scheduleReconnect() {
    if (!this._isConnecting()) {
      return;
    }
    let isInitialHandshake = false;
    if (this._emulation && !this._transportWasOpen && !this._triedAllTransports) {
      isInitialHandshake = true;
    }
    let delay = this._getReconnectDelay();
    if (isInitialHandshake) {
      delay = 0;
    }
    this._debug('reconnect after ' + delay + ' milliseconds');
    this._reconnectTimeout = setTimeout(() => {
      this._startReconnecting();
    }, delay);
  }

  private _constructConnectCommand(): any {
    const req: any = {};

    if (this._token) {
      req.token = this._token;
    }
    if (this._config.data) {
      req.data = this._config.data;
    }
    if (this._config.name) {
      req.name = this._config.name;
    }
    if (this._config.version) {
      req.version = this._config.version;
    }

    const subs = {};
    let hasSubs = false;
    for (const channel in this._serverSubs) {
      if (this._serverSubs.hasOwnProperty(channel) && this._serverSubs[channel].recoverable) {
        hasSubs = true;
        const sub = {
          'recover': true
        };
        if (this._serverSubs[channel].offset) {
          sub['offset'] = this._serverSubs[channel].offset;
        }
        if (this._serverSubs[channel].epoch) {
          sub['epoch'] = this._serverSubs[channel].epoch;
        }
        subs[channel] = sub;
      }
    }
    if (hasSubs) {
      req.subs = subs;
    }
    return {
      connect: req
    };
  }

  private _getHistoryRequest(channel: string, options?: HistoryOptions) {
    const req: any = {
      channel: channel
    };
    if (options !== undefined) {
      if (options.since) {
        req.since = {
          offset: options.since.offset
        };
        if (options.since.epoch) {
          req.since.epoch = options.since.epoch;
        }
      }
      if (options.limit !== undefined) {
        req.limit = options.limit;
      }
      if (options.reverse === true) {
        req.reverse = true;
      }
    }
    return req;
  }

  private _methodCall(): any {
    if (this._isConnected()) {
      return Promise.resolve();
    }
    return new Promise((res, rej) => {
      const timeout = setTimeout(function () {
        rej({ code: errorCodes.timeout, message: 'timeout' });
      }, this._config.timeout);
      this._promises[this._nextPromiseId()] = {
        timeout: timeout,
        resolve: res,
        reject: rej
      };
    });
  }

  private _callPromise(cmd: any, resultCB: any): any {
    return new Promise((resolve, reject) => {
      this._call(cmd, false).then(resolveCtx => {
        // @ts-ignore - improve later.
        resolve(resultCB(resolveCtx.reply));
        // @ts-ignore - improve later.
        if (resolveCtx.next) {
          // @ts-ignore - improve later.
          resolveCtx.next();
        }
      }, rejectCtx => {
        reject(rejectCtx.error);
        if (rejectCtx.next) {
          rejectCtx.next();
        }
      });
    });
  }

  private _dataReceived(data) {
    if (this._serverPing > 0) {
      this._waitServerPing();
    }
    const replies = this._decoder.decodeReplies(data);
    // We have to guarantee order of events in replies processing - i.e. start processing
    // next reply only when we finished processing of current one. Without syncing things in
    // this way we could get wrong publication events order as reply promises resolve
    // on next loop tick so for loop continues before we finished emitting all reply events.
    this._dispatchPromise = this._dispatchPromise.then(() => {
      let finishDispatch;
      this._dispatchPromise = new Promise(resolve => {
        finishDispatch = resolve;
      });
      this._dispatchSynchronized(replies, finishDispatch);
    });
  }

  private _dispatchSynchronized(replies: any[], finishDispatch: any) {
    let p: Promise<unknown> = Promise.resolve();
    for (const i in replies) {
      if (replies.hasOwnProperty(i)) {
        p = p.then(() => {
          return this._dispatchReply(replies[i]);
        });
      }
    }
    p = p.then(() => {
      finishDispatch();
    });
  }

  private _dispatchReply(reply: any) {
    let next: any;
    const p = new Promise(resolve => {
      next = resolve;
    });

    if (reply === undefined || reply === null) {
      this._debug('dispatch: got undefined or null reply');
      next();
      return p;
    }

    const id = reply.id;

    if (id && id > 0) {
      this._handleReply(reply, next);
    } else {
      if (!reply.push) {
        this._handleServerPing(next);
      } else {
        this._handlePush(reply.push, next);
      }
    }

    return p;
  }

  private _call(cmd: any, skipSending: boolean) {
    return new Promise((resolve, reject) => {
      cmd.id = this._nextCommandId();
      this._registerCall(cmd.id, resolve, reject);
      if (!skipSending) {
        this._addCommand(cmd);
      }
    });
  }

  private _startConnecting() {
    this._debug('start connecting');
    if (this._setState(State.Connecting)) {
      this.emit('connecting', { code: connectingCodes.connectCalled, reason: 'connect called' });
    }
    this._client = null;
    this._startReconnecting();
  }

  private _disconnect(code: number, reason: string, reconnect: boolean) {
    if (this._isDisconnected()) {
      return;
    }

    const previousState = this.state;

    const ctx = {
      code: code,
      reason: reason
    };

    let needEvent = false;

    if (reconnect) {
      needEvent = this._setState(State.Connecting);
    } else {
      needEvent = this._setState(State.Disconnected);
      this._rejectPromises({ code: errorCodes.clientDisconnected, message: 'disconnected' });
    }

    this._clearOutgoingRequests();

    if (previousState === State.Connecting) {
      this._clearReconnectTimeout();
    }
    if (previousState === State.Connected) {
      this._clearConnectedState();
    }

    if (needEvent) {
      if (this._isConnecting()) {
        this.emit('connecting', ctx);
      } else {
        this.emit('disconnected', ctx);
      }
    }

    if (this._transport) {
      this._debug("closing existing transport");
      const transport = this._transport;
      this._transport = null;
      transport.close(); // Close only after setting this._transport to null to avoid recursion when calling transport close().
      this._transportClosed = true;
      this._nextTransportId();
    } else {
      this._debug("no transport to close");
    }
    this._scheduleReconnect();
  }

  private _failUnauthorized() {
    this._disconnect(disconnectedCodes.unauthorized, 'unauthorized', false);
  }

  private _getToken(): Promise<string> {
    this._debug('get connection token');
    if (!this._config.getToken) {
      this.emit('error', {
        type: 'configuration',
        error: {
          code: errorCodes.badConfiguration,
          message: 'token expired but no getToken function set in the configuration'
        }
      });
      throw new UnauthorizedError('');
    }
    return this._config.getToken({});
  }

  private _refresh() {
    const clientId = this._client;
    const self = this;
    this._getToken().then(function (token) {
      if (clientId !== self._client) {
        return;
      }
      if (!token) {
        self._failUnauthorized();
        return;
      }
      self._token = token;
      self._debug('connection token refreshed');

      if (!self._isConnected()) {
        return;
      }

      const cmd = {
        refresh: { token: self._token }
      };

      self._call(cmd, false).then(resolveCtx => {
        // @ts-ignore - improve later.
        const result = resolveCtx.reply.refresh;
        self._refreshResponse(result);
        // @ts-ignore - improve later.
        if (resolveCtx.next) {
          // @ts-ignore - improve later.
          resolveCtx.next();
        }
      }, rejectCtx => {
        self._refreshError(rejectCtx.error);
        if (rejectCtx.next) {
          rejectCtx.next();
        }
      });
    }).catch(function (e) {
      if (!self._isConnected()) {
        return;
      }
      if (e instanceof UnauthorizedError) {
        self._failUnauthorized();
        return;
      }
      self.emit('error', {
        type: 'refreshToken',
        error: {
          code: errorCodes.clientRefreshToken,
          message: e !== undefined ? e.toString() : ''
        }
      });
      self._refreshTimeout = setTimeout(() => self._refresh(), self._getRefreshRetryDelay());
    });
  }

  private _refreshError(err: any) {
    if (err.code < 100 || err.temporary === true) {
      this.emit('error', {
        type: 'refresh',
        error: err
      });
      this._refreshTimeout = setTimeout(() => this._refresh(), this._getRefreshRetryDelay());
    } else {
      this._disconnect(err.code, err.message, false);
    }
  }

  private _getRefreshRetryDelay() {
    return backoff(0, 5000, 10000);
  }

  private _refreshResponse(result: any) {
    if (this._refreshTimeout) {
      clearTimeout(this._refreshTimeout);
      this._refreshTimeout = null;
    }
    if (result.expires) {
      this._client = result.client;
      this._refreshTimeout = setTimeout(() => this._refresh(), ttlMilliseconds(result.ttl));
    }
  }

  private _removeSubscription(sub: Subscription | null) {
    if (sub === null) {
      return;
    }
    delete this._subs[sub.channel];
  }

  protected _unsubscribe(sub: Subscription) {
    if (!this._isConnected()) {
      return;
    }
    const req = {
      channel: sub.channel
    };
    const cmd = { unsubscribe: req };

    const self = this;

    this._call(cmd, false).then(resolveCtx => {
      // @ts-ignore - improve later.
      if (resolveCtx.next) {
        // @ts-ignore - improve later.
        resolveCtx.next();
      }
    }, rejectCtx => {
      if (rejectCtx.next) {
        rejectCtx.next();
      }
      self._disconnect(connectingCodes.unsubscribeError, 'unsubscribe error', true);
    });
  }

  private _getSub(channel: string) {
    const sub = this._subs[channel];
    if (!sub) {
      return null;
    }
    return sub;
  }

  private _isServerSub(channel: string) {
    return this._serverSubs[channel] !== undefined;
  }

  private _sendSubscribeCommands(optimistic: boolean, skipSending: boolean): any[] {
    const commands: any[] = [];
    for (const channel in this._subs) {
      if (!this._subs.hasOwnProperty(channel)) {
        continue;
      }
      const sub = this._subs[channel];
      // @ts-ignore – we are hiding some symbols from public API autocompletion.
      if (sub._inflight === true) {
        continue;
      }
      if (sub.state === SubscriptionState.Subscribing) {
        // @ts-ignore – we are hiding some symbols from public API autocompletion.
        const cmd = sub._subscribe(optimistic, skipSending);
        if (cmd) {
          commands.push(cmd);
        }
      }
    }
    return commands;
  }

  private _connectResponse(result: any) {
    this._transportWasOpen = true;
    this._reconnectAttempts = 0;
    this._refreshRequired = false;

    if (this._isConnected()) {
      return;
    }

    this._client = result.client;
    this._setState(State.Connected);

    if (this._refreshTimeout) {
      clearTimeout(this._refreshTimeout);
    }
    if (result.expires) {
      this._refreshTimeout = setTimeout(() => this._refresh(), ttlMilliseconds(result.ttl));
    }

    this._session = result.session;
    this._node = result.node;

    this.startBatching();
    this._sendSubscribeCommands(false, false);
    this.stopBatching();

    const ctx: any = {
      client: result.client,
      transport: this._transport.subName()
    };
    if (result.data) {
      ctx.data = result.data;
    }

    this.emit('connected', ctx);

    this._resolvePromises();

    this._processServerSubs(result.subs || {});

    if (result.ping && result.ping > 0) {
      this._serverPing = result.ping * 1000;
      this._sendPong = result.pong === true;
      this._waitServerPing();
    } else {
      this._serverPing = 0;
    }
  }

  private _processServerSubs(subs: Record<string, any>) {
    for (const channel in subs) {
      if (!subs.hasOwnProperty(channel)) {
        continue;
      }
      const sub = subs[channel];
      this._serverSubs[channel] = {
        'offset': sub.offset,
        'epoch': sub.epoch,
        'recoverable': sub.recoverable || false
      };
      const subCtx = this._getSubscribeContext(channel, sub);
      this.emit('subscribed', subCtx);
    }

    for (const channel in subs) {
      if (!subs.hasOwnProperty(channel)) {
        continue;
      }
      const sub = subs[channel];
      if (sub.recovered) {
        const pubs = sub.publications;
        if (pubs && pubs.length > 0) {
          for (const i in pubs) {
            if (pubs.hasOwnProperty(i)) {
              this._handlePublication(channel, pubs[i]);
            }
          }
        }
      }
    }

    for (const channel in this._serverSubs) {
      if (!this._serverSubs.hasOwnProperty(channel)) {
        continue;
      }
      if (!subs[channel]) {
        this.emit('unsubscribed', { channel: channel });
        delete this._serverSubs[channel];
      }
    }
  }

  private _clearRefreshTimeout() {
    if (this._refreshTimeout !== null) {
      clearTimeout(this._refreshTimeout);
      this._refreshTimeout = null;
    }
  }

  private _clearReconnectTimeout() {
    if (this._reconnectTimeout !== null) {
      clearTimeout(this._reconnectTimeout);
      this._reconnectTimeout = null;
    }
  }

  private _clearServerPingTimeout() {
    if (this._serverPingTimeout !== null) {
      clearTimeout(this._serverPingTimeout);
      this._serverPingTimeout = null;
    }
  }

  private _waitServerPing() {
    if (this._config.maxServerPingDelay === 0) {
      return;
    }
    if (!this._isConnected()) {
      return;
    }
    this._clearServerPingTimeout();
    this._serverPingTimeout = setTimeout(() => {
      if (!this._isConnected()) {
        return;
      }
      this._disconnect(connectingCodes.noPing, 'no ping', true);
    }, this._serverPing + this._config.maxServerPingDelay);
  }

  private _getSubscribeContext(channel: string, result: any): SubscribedContext {
    const ctx: any = {
      channel: channel,
      positioned: false,
      recoverable: false,
      wasRecovering: false,
      recovered: false
    };
    if (result.recovered) {
      ctx.recovered = true;
    }
    if (result.positioned) {
      ctx.positioned = true;
    }
    if (result.recoverable) {
      ctx.recoverable = true;
    }
    if (result.was_recovering) {
      ctx.wasRecovering = true;
    }
    let epoch = '';
    if ('epoch' in result) {
      epoch = result.epoch;
    }
    let offset = 0;
    if ('offset' in result) {
      offset = result.offset;
    }
    if (ctx.positioned || ctx.recoverable) {
      ctx.streamPosition = {
        'offset': offset,
        'epoch': epoch
      };
    }
    if (result.data) {
      ctx.data = result.data;
    }
    return ctx;
  }

  private _handleReply(reply: any, next: any) {
    const id = reply.id;
    if (!(id in this._callbacks)) {
      next();
      return;
    }
    const callbacks = this._callbacks[id];
    clearTimeout(this._callbacks[id].timeout);
    delete this._callbacks[id];

    if (!errorExists(reply)) {
      const callback = callbacks.callback;
      if (!callback) {
        return;
      }
      callback({ reply, next });
    } else {
      const errback = callbacks.errback;
      if (!errback) {
        next();
        return;
      }
      const error = reply.error;
      errback({ error, next });
    }
  }

  private _handleJoin(channel: string, join: any) {
    const sub = this._getSub(channel);
    if (!sub) {
      if (this._isServerSub(channel)) {
        const ctx = { channel: channel, info: this._getJoinLeaveContext(join.info) };
        this.emit('join', ctx);
      }
      return;
    }
    // @ts-ignore – we are hiding some symbols from public API autocompletion.
    sub._handleJoin(join);
  }

  private _handleLeave(channel: string, leave: any) {
    const sub = this._getSub(channel);
    if (!sub) {
      if (this._isServerSub(channel)) {
        const ctx = { channel: channel, info: this._getJoinLeaveContext(leave.info) };
        this.emit('leave', ctx);
      }
      return;
    }
    // @ts-ignore – we are hiding some symbols from public API autocompletion.
    sub._handleLeave(leave);
  }

  private _handleUnsubscribe(channel: string, unsubscribe: any) {
    const sub = this._getSub(channel);
    if (!sub) {
      if (this._isServerSub(channel)) {
        delete this._serverSubs[channel];
        this.emit('unsubscribed', { channel: channel });
      }
      return;
    }
    if (unsubscribe.code < 2500) {
      // @ts-ignore – we are hiding some symbols from public API autocompletion.
      sub._setUnsubscribed(unsubscribe.code, unsubscribe.reason, false);
    } else {
      // @ts-ignore – we are hiding some symbols from public API autocompletion.
      sub._setSubscribing(unsubscribe.code, unsubscribe.reason);
    }
  }

  private _handleSubscribe(channel: string, sub: any) {
    this._serverSubs[channel] = {
      'offset': sub.offset,
      'epoch': sub.epoch,
      'recoverable': sub.recoverable || false
    };
    this.emit('subscribed', this._getSubscribeContext(channel, sub));
  }

  private _handleDisconnect(disconnect: any) {
    const code = disconnect.code;
    let reconnect = true;
    if ((code >= 3500 && code < 4000) || (code >= 4500 && code < 5000)) {
      reconnect = false;
    }
    this._disconnect(code, disconnect.reason, reconnect);
  }

  private _getPublicationContext(channel: string, pub: any) {
    const ctx: any = {
      channel: channel,
      data: pub.data
    };
    if (pub.offset) {
      ctx.offset = pub.offset;
    }
    if (pub.info) {
      ctx.info = this._getJoinLeaveContext(pub.info);
    }
    if (pub.tags) {
      ctx.tags = pub.tags;
    }
    return ctx;
  }

  private _getJoinLeaveContext(clientInfo: any) {
    const info: any = {
      client: clientInfo.client,
      user: clientInfo.user
    };
    if (clientInfo.conn_info) {
      info.connInfo = clientInfo.conn_info;
    }
    if (clientInfo.chan_info) {
      info.chanInfo = clientInfo.chan_info;
    }
    return info;
  }

  private _handlePublication(channel: string, pub: any) {
    const sub = this._getSub(channel);
    if (!sub) {
      if (this._isServerSub(channel)) {
        const ctx = this._getPublicationContext(channel, pub);
        this.emit('publication', ctx);
        if (pub.offset !== undefined) {
          this._serverSubs[channel].offset = pub.offset;
        }
      }
      return;
    }
    // @ts-ignore – we are hiding some symbols from public API autocompletion.
    sub._handlePublication(pub);
  }

  private _handleMessage(message: any) {
    this.emit('message', { data: message.data });
  }

  private _handleServerPing(next: any) {
    if (this._sendPong) {
      const cmd = {};
      this._transportSendCommands([cmd]);
    }
    next();
  }

  private _handlePush(data: any, next: any) {
    const channel = data.channel;
    if (data.pub) {
      this._handlePublication(channel, data.pub);
    } else if (data.message) {
      this._handleMessage(data.message);
    } else if (data.join) {
      this._handleJoin(channel, data.join);
    } else if (data.leave) {
      this._handleLeave(channel, data.leave);
    } else if (data.unsubscribe) {
      this._handleUnsubscribe(channel, data.unsubscribe);
    } else if (data.subscribe) {
      this._handleSubscribe(channel, data.subscribe);
    } else if (data.disconnect) {
      this._handleDisconnect(data.disconnect);
    }
    next();
  }

  private _flush() {
    const commands = this._commands.slice(0);
    this._commands = [];
    this._transportSendCommands(commands);
  }

  private _createErrorObject(code: number, message: string, temporary?: boolean) {
    const errObject: any = {
      code: code,
      message: message
    };
    if (temporary) {
      errObject.temporary = true;
    }
    return errObject;
  }

  private _registerCall(id: number, callback: any, errback: any) {
    this._callbacks[id] = {
      callback: callback,
      errback: errback,
      timeout: null
    };
    this._callbacks[id].timeout = setTimeout(() => {
      delete this._callbacks[id];
      if (isFunction(errback)) {
        errback({ error: this._createErrorObject(errorCodes.timeout, 'timeout') });
      }
    }, this._config.timeout);
  }

  private _addCommand(command: any) {
    if (this._batching) {
      this._commands.push(command);
    } else {
      this._transportSendCommands([command]);
    }
  }

  private _nextPromiseId() {
    return ++this._promiseId;
  }

  private _nextTransportId() {
    return ++this._transportId;
  }

  private _resolvePromises() {
    for (const id in this._promises) {
      if (this._promises[id].timeout) {
        clearTimeout(this._promises[id].timeout);
      }
      this._promises[id].resolve();
      delete this._promises[id];
    }
  }

  private _rejectPromises(err: any) {
    for (const id in this._promises) {
      if (this._promises[id].timeout) {
        clearTimeout(this._promises[id].timeout);
      }
      this._promises[id].reject(err);
      delete this._promises[id];
    }
  }
}

Centrifuge.SubscriptionState = SubscriptionState;
Centrifuge.State = State
Centrifuge.UnauthorizedError = UnauthorizedError;<|MERGE_RESOLUTION|>--- conflicted
+++ resolved
@@ -946,14 +946,9 @@
       return;
     }
 
-<<<<<<< HEAD
+    this._reconnecting = true;
     const emptyToken = this._token === '';
     const needTokenRefresh = this._refreshRequired || (emptyToken && this._config.getToken !== null);
-=======
-    this._reconnecting = true;
-
-    const needTokenRefresh = this._refreshRequired || (!this._token && this._config.getToken !== null);
->>>>>>> 1416539e
     if (!needTokenRefresh) {
       this._initializeTransport();
       return;
